--- conflicted
+++ resolved
@@ -89,8 +89,7 @@
                         H, W = longest_edge, shortest_edge
                     else:
                         H, W = shortest_edge, longest_edge
-<<<<<<< HEAD
-                    image = image.resize((H, W))
+                    image = image.resize((W, H))
                     if return_pil:
                         images.append(image)
                     else:
@@ -98,13 +97,6 @@
                         image.save(buffered, format="JPEG")
                         img_b64_str = base64.b64encode(buffered.getvalue()).decode()
                         images.append(img_b64_str)
-=======
-                    image = image.resize((W, H))
-                    buffered = BytesIO()
-                    image.save(buffered, format="JPEG")
-                    img_b64_str = base64.b64encode(buffered.getvalue()).decode()
-                    images.append(img_b64_str)
->>>>>>> 2f14b969
         return images
 
     def to_gradio_chatbot(self):
